#include <stdio.h>
#include <stdlib.h>
#include <unistd.h>
#include <limits.h>
#include <errno.h>
#include <fcntl.h>
#include <sys/poll.h>
#include <sys/types.h>
#include <sys/stat.h>
#include <sys/wait.h>
#include <sys/socket.h>
#include <sys/un.h>
#include <netinet/in.h>
#include <arpa/inet.h>
#include <netdb.h>
#include <signal.h>
#include <zlib.h>

#include "fio.h"
#include "client.h"
#include "server.h"
#include "flist.h"
#include "hash.h"

<<<<<<< HEAD
static void handle_du(struct fio_client *client, struct fio_net_cmd *cmd);
static void handle_ts(struct fio_client *client, struct fio_net_cmd *cmd);
static void handle_gs(struct fio_client *client, struct fio_net_cmd *cmd);
static void handle_probe(struct fio_client *client, struct fio_net_cmd *cmd);
static void handle_text(struct fio_client *client, struct fio_net_cmd *cmd);
static void handle_stop(struct fio_client *client, struct fio_net_cmd *cmd);
static void handle_start(struct fio_client *client, struct fio_net_cmd *cmd);

struct client_ops fio_client_ops = {
	.text		= handle_text,
	.disk_util	= handle_du,
	.thread_status	= handle_ts,
	.group_stats	= handle_gs,
	.stop		= handle_stop,
	.start		= handle_start,
	.eta		= display_thread_status,
	.probe		= handle_probe,
	.eta_msec	= FIO_CLIENT_DEF_ETA_MSEC,
	.client_type	= FIO_CLIENT_TYPE_CLI,
=======
struct client_eta {
	struct jobs_eta eta;
	unsigned int pending;
};

struct fio_client {
	struct flist_head list;
	struct flist_head hash_list;
	struct flist_head arg_list;
	union {
		struct sockaddr_in addr;
		struct sockaddr_in6 addr6;
		struct sockaddr_un addr_un;
	};
	char *hostname;
	int port;
	int fd;
	unsigned int refs;

	char *name;

	int state;

	int skip_newline;
	int is_sock;
	int disk_stats_shown;
	unsigned int jobs;
	unsigned int nr_stat;
	int error;
	int ipv6;
	int sent_job;
	int did_stat;

	struct flist_head eta_list;
	struct client_eta *eta_in_flight;

	struct flist_head cmd_list;

	uint16_t argc;
	char **argv;

	char **ini_file;
	unsigned int nr_ini_file;
>>>>>>> 108fea77
};

static struct timeval eta_tv;

static FLIST_HEAD(client_list);
static FLIST_HEAD(eta_list);

static FLIST_HEAD(arg_list);

<<<<<<< HEAD
struct thread_stat client_ts;
struct group_run_stats client_gs;
int sum_stat_clients;

=======
static struct thread_stat client_ts;
static struct group_run_stats client_gs;
static int sum_stat_clients = 0;
>>>>>>> 108fea77
static int sum_stat_nr;
static int do_output_all_clients;

#define FIO_CLIENT_HASH_BITS	7
#define FIO_CLIENT_HASH_SZ	(1 << FIO_CLIENT_HASH_BITS)
#define FIO_CLIENT_HASH_MASK	(FIO_CLIENT_HASH_SZ - 1)
static struct flist_head client_hash[FIO_CLIENT_HASH_SZ];

static void fio_client_add_hash(struct fio_client *client)
{
	int bucket = hash_long(client->fd, FIO_CLIENT_HASH_BITS);

	bucket &= FIO_CLIENT_HASH_MASK;
	flist_add(&client->hash_list, &client_hash[bucket]);
}

static void fio_client_remove_hash(struct fio_client *client)
{
	if (!flist_empty(&client->hash_list))
		flist_del_init(&client->hash_list);
}

static void fio_init fio_client_hash_init(void)
{
	int i;

	for (i = 0; i < FIO_CLIENT_HASH_SZ; i++)
		INIT_FLIST_HEAD(&client_hash[i]);
}

static struct fio_client *find_client_by_fd(int fd)
{
	int bucket = hash_long(fd, FIO_CLIENT_HASH_BITS) & FIO_CLIENT_HASH_MASK;
	struct fio_client *client;
	struct flist_head *entry;

	flist_for_each(entry, &client_hash[bucket]) {
		client = flist_entry(entry, struct fio_client, hash_list);

		if (client->fd == fd) {
			client->refs++;
			return client;
		}
	}

	return NULL;
}

void fio_put_client(struct fio_client *client)
{
	if (--client->refs)
		return;

	free(client->hostname);
	if (client->argv)
		free(client->argv);
	if (client->name)
		free(client->name);
	while (client->nr_ini_file)
		free(client->ini_file[--client->nr_ini_file]);
	if (client->ini_file)
		free(client->ini_file);

	if (!client->did_stat)
		sum_stat_clients -= client->nr_stat;

	free(client);
}

static void remove_client(struct fio_client *client)
{
	assert(client->refs);

	dprint(FD_NET, "client: removed <%s>\n", client->hostname);

	if (!flist_empty(&client->list))
		flist_del_init(&client->list);

	fio_client_remove_hash(client);

	if (!flist_empty(&client->eta_list)) {
		flist_del_init(&client->eta_list);
		fio_client_dec_jobs_eta(client->eta_in_flight, client->ops->eta);
	}

	close(client->fd);
	client->fd = -1;

	if (client->ops->removed)
		client->ops->removed(client);

	nr_clients--;
<<<<<<< HEAD
	sum_stat_clients--;

	fio_put_client(client);
=======
>>>>>>> 108fea77
}

struct fio_client *fio_get_client(struct fio_client *client)
{
	client->refs++;
	return client;
}

static void __fio_client_add_cmd_option(struct fio_client *client,
					const char *opt)
{
	int index;

	index = client->argc++;
	client->argv = realloc(client->argv, sizeof(char *) * client->argc);
	client->argv[index] = strdup(opt);
	dprint(FD_NET, "client: add cmd %d: %s\n", index, opt);
}

void fio_client_add_cmd_option(void *cookie, const char *opt)
{
	struct fio_client *client = cookie;
	struct flist_head *entry;

	if (!client || !opt)
		return;

	__fio_client_add_cmd_option(client, opt);

	/*
	 * Duplicate arguments to shared client group
	 */
	flist_for_each(entry, &arg_list) {
		client = flist_entry(entry, struct fio_client, arg_list);

		__fio_client_add_cmd_option(client, opt);
	}
}

struct fio_client *fio_client_add_explicit(struct client_ops *ops,
					   const char *hostname, int type,
					   int port)
{
	struct fio_client *client;

	client = malloc(sizeof(*client));
	memset(client, 0, sizeof(*client));

	INIT_FLIST_HEAD(&client->list);
	INIT_FLIST_HEAD(&client->hash_list);
	INIT_FLIST_HEAD(&client->arg_list);
	INIT_FLIST_HEAD(&client->eta_list);
	INIT_FLIST_HEAD(&client->cmd_list);

	client->hostname = strdup(hostname);

	if (type == Fio_client_socket)
		client->is_sock = 1;
	else {
		int ipv6;

		ipv6 = type == Fio_client_ipv6;
		if (fio_server_parse_host(hostname, &ipv6,
						&client->addr.sin_addr,
						&client->addr6.sin6_addr))
			goto err;

		client->port = port;
	}

	client->fd = -1;
	client->ops = ops;
	client->refs = 1;
	client->type = ops->client_type;

	__fio_client_add_cmd_option(client, "fio");

	flist_add(&client->list, &client_list);
	nr_clients++;
	dprint(FD_NET, "client: added <%s>\n", client->hostname);
	return client;
err:
	free(client);
	return NULL;
}

void fio_client_add_ini_file(void *cookie, const char *ini_file)
{
	struct fio_client *client = cookie;
	size_t new_size;

	dprint(FD_NET, "client <%s>: add ini %s\n", client->hostname, ini_file);

	new_size = (client->nr_ini_file + 1) * sizeof(char *);
	client->ini_file = realloc(client->ini_file, new_size);
	client->ini_file[client->nr_ini_file] = strdup(ini_file);
	client->nr_ini_file++;
}

int fio_client_add(struct client_ops *ops, const char *hostname, void **cookie)
{
	struct fio_client *existing = *cookie;
	struct fio_client *client;

	if (existing) {
		/*
		 * We always add our "exec" name as the option, hence 1
		 * means empty.
		 */
		if (existing->argc == 1)
			flist_add_tail(&existing->arg_list, &arg_list);
		else {
			while (!flist_empty(&arg_list))
				flist_del_init(arg_list.next);
		}
	}

	client = malloc(sizeof(*client));
	memset(client, 0, sizeof(*client));

	INIT_FLIST_HEAD(&client->list);
	INIT_FLIST_HEAD(&client->hash_list);
	INIT_FLIST_HEAD(&client->arg_list);
	INIT_FLIST_HEAD(&client->eta_list);
	INIT_FLIST_HEAD(&client->cmd_list);

	if (fio_server_parse_string(hostname, &client->hostname,
					&client->is_sock, &client->port,
					&client->addr.sin_addr,
					&client->addr6.sin6_addr,
					&client->ipv6))
		return -1;

	client->fd = -1;
	client->ops = ops;
	client->refs = 1;
	client->type = ops->client_type;

	__fio_client_add_cmd_option(client, "fio");

	flist_add(&client->list, &client_list);
	nr_clients++;
	dprint(FD_NET, "client: added <%s>\n", client->hostname);
	*cookie = client;
	return 0;
}

static void probe_client(struct fio_client *client)
{
	dprint(FD_NET, "client: send probe\n");

	fio_net_send_simple_cmd(client->fd, FIO_NET_CMD_PROBE, 0, &client->cmd_list);
}

static int fio_client_connect_ip(struct fio_client *client)
{
	struct sockaddr *addr;
	fio_socklen_t socklen;
	int fd, domain;

	if (client->ipv6) {
		client->addr6.sin6_family = AF_INET6;
		client->addr6.sin6_port = htons(client->port);
		domain = AF_INET6;
		addr = (struct sockaddr *) &client->addr6;
		socklen = sizeof(client->addr6);
	} else {
		client->addr.sin_family = AF_INET;
		client->addr.sin_port = htons(client->port);
		domain = AF_INET;
		addr = (struct sockaddr *) &client->addr;
		socklen = sizeof(client->addr);
	}

	fd = socket(domain, SOCK_STREAM, 0);
	if (fd < 0) {
		int ret = -errno;

		log_err("fio: socket: %s\n", strerror(errno));
		return ret;
	}

	if (connect(fd, addr, socklen) < 0) {
		int ret = -errno;

		log_err("fio: connect: %s\n", strerror(errno));
		log_err("fio: failed to connect to %s:%u\n", client->hostname,
								client->port);
		close(fd);
		return ret;
	}

	return fd;
}

static int fio_client_connect_sock(struct fio_client *client)
{
	struct sockaddr_un *addr = &client->addr_un;
	fio_socklen_t len;
	int fd;

	memset(addr, 0, sizeof(*addr));
	addr->sun_family = AF_UNIX;
	strcpy(addr->sun_path, client->hostname);

	fd = socket(AF_UNIX, SOCK_STREAM, 0);
	if (fd < 0) {
		int ret = -errno;

		log_err("fio: socket: %s\n", strerror(errno));
		return ret;
	}

	len = sizeof(addr->sun_family) + strlen(addr->sun_path) + 1;
	if (connect(fd, (struct sockaddr *) addr, len) < 0) {
		int ret = -errno;

		log_err("fio: connect; %s\n", strerror(errno));
		close(fd);
		return ret;
	}

	return fd;
}

int fio_client_connect(struct fio_client *client)
{
	int fd;

	dprint(FD_NET, "client: connect to host %s\n", client->hostname);

	if (client->is_sock)
		fd = fio_client_connect_sock(client);
	else
		fd = fio_client_connect_ip(client);

	dprint(FD_NET, "client: %s connected %d\n", client->hostname, fd);

	if (fd < 0)
		return fd;

	client->fd = fd;
	fio_client_add_hash(client);
	client->state = Client_connected;

	probe_client(client);
	return 0;
}

int fio_client_terminate(struct fio_client *client)
{
	return fio_net_send_quit(client->fd);
}

void fio_clients_terminate(void)
{
	struct flist_head *entry;
	struct fio_client *client;

	dprint(FD_NET, "client: terminate clients\n");

	flist_for_each(entry, &client_list) {
		client = flist_entry(entry, struct fio_client, list);
		fio_client_terminate(client);
	}
}

static void sig_int(int sig)
{
	dprint(FD_NET, "client: got signal %d\n", sig);
	fio_clients_terminate();
}

static void sig_show_status(int sig)
{
	show_running_run_stats();
}

static void client_signal_handler(void)
{
	struct sigaction act;

	memset(&act, 0, sizeof(act));
	act.sa_handler = sig_int;
	act.sa_flags = SA_RESTART;
	sigaction(SIGINT, &act, NULL);

	memset(&act, 0, sizeof(act));
	act.sa_handler = sig_int;
	act.sa_flags = SA_RESTART;
	sigaction(SIGTERM, &act, NULL);

/* Windows uses SIGBREAK as a quit signal from other applications */
#ifdef WIN32
	memset(&act, 0, sizeof(act));
	act.sa_handler = sig_int;
	act.sa_flags = SA_RESTART;
	sigaction(SIGBREAK, &act, NULL);
#endif

	memset(&act, 0, sizeof(act));
	act.sa_handler = sig_show_status;
	act.sa_flags = SA_RESTART;
	sigaction(SIGUSR1, &act, NULL);
}

static int send_client_cmd_line(struct fio_client *client)
{
	struct cmd_single_line_pdu *cslp;
	struct cmd_line_pdu *clp;
	unsigned long offset;
	unsigned int *lens;
	void *pdu;
	size_t mem;
	int i, ret;

	dprint(FD_NET, "client: send cmdline %d\n", client->argc);

	lens = malloc(client->argc * sizeof(unsigned int));

	/*
	 * Find out how much mem we need
	 */
	for (i = 0, mem = 0; i < client->argc; i++) {
		lens[i] = strlen(client->argv[i]) + 1;
		mem += lens[i];
	}

	/*
	 * We need one cmd_line_pdu, and argc number of cmd_single_line_pdu
	 */
	mem += sizeof(*clp) + (client->argc * sizeof(*cslp));

	pdu = malloc(mem);
	clp = pdu;
	offset = sizeof(*clp);

	for (i = 0; i < client->argc; i++) {
		uint16_t arg_len = lens[i];

		cslp = pdu + offset;
		strcpy((char *) cslp->text, client->argv[i]);
		cslp->len = cpu_to_le16(arg_len);
		offset += sizeof(*cslp) + arg_len;
	}

	free(lens);
	clp->lines = cpu_to_le16(client->argc);
	clp->client_type = __cpu_to_le16(client->type);
	ret = fio_net_send_cmd(client->fd, FIO_NET_CMD_JOBLINE, pdu, mem, NULL, NULL);
	free(pdu);
	return ret;
}

int fio_clients_connect(void)
{
	struct fio_client *client;
	struct flist_head *entry, *tmp;
	int ret;

#ifdef WIN32
	WSADATA wsd;
	WSAStartup(MAKEWORD(2, 2), &wsd);
#endif

	dprint(FD_NET, "client: connect all\n");

	client_signal_handler();

	flist_for_each_safe(entry, tmp, &client_list) {
		client = flist_entry(entry, struct fio_client, list);

		ret = fio_client_connect(client);
		if (ret) {
			remove_client(client);
			continue;
		}

		if (client->argc > 1)
			send_client_cmd_line(client);
	}

	return !nr_clients;
}

int fio_start_client(struct fio_client *client)
{
	dprint(FD_NET, "client: start %s\n", client->hostname);
	return fio_net_send_simple_cmd(client->fd, FIO_NET_CMD_RUN, 0, NULL);
}

int fio_start_all_clients(void)
{
	struct fio_client *client;
	struct flist_head *entry, *tmp;
	int ret;

	dprint(FD_NET, "client: start all\n");

	flist_for_each_safe(entry, tmp, &client_list) {
		client = flist_entry(entry, struct fio_client, list);

		ret = fio_start_client(client);
		if (ret) {
			remove_client(client);
			continue;
		}
	}

	return flist_empty(&client_list);
}

/*
 * Send file contents to server backend. We could use sendfile(), but to remain
 * more portable lets just read/write the darn thing.
 */
static int __fio_client_send_ini(struct fio_client *client, const char *filename)
{
	struct cmd_job_pdu *pdu;
	size_t p_size;
	struct stat sb;
	char *p;
	void *buf;
	off_t len;
	int fd, ret;

	dprint(FD_NET, "send ini %s to %s\n", filename, client->hostname);

	fd = open(filename, O_RDONLY);
	if (fd < 0) {
		int ret = -errno;

		log_err("fio: job file <%s> open: %s\n", filename, strerror(errno));
		return ret;
	}

	if (fstat(fd, &sb) < 0) {
		int ret = -errno;

		log_err("fio: job file stat: %s\n", strerror(errno));
		close(fd);
		return ret;
	}

	p_size = sb.st_size + sizeof(*pdu);
	pdu = malloc(p_size);
	buf = pdu->buf;

	len = sb.st_size;
	p = buf;
	do {
		ret = read(fd, p, len);
		if (ret > 0) {
			len -= ret;
			if (!len)
				break;
			p += ret;
			continue;
		} else if (!ret)
			break;
		else if (errno == EAGAIN || errno == EINTR)
			continue;
	} while (1);

	if (len) {
		log_err("fio: failed reading job file %s\n", filename);
		close(fd);
		free(buf);
		return 1;
	}

	pdu->buf_len = __cpu_to_le32(sb.st_size);
	pdu->client_type = cpu_to_le32(client->type);

	client->sent_job = 1;
	ret = fio_net_send_cmd(client->fd, FIO_NET_CMD_JOB, pdu, p_size, NULL, NULL);
	free(pdu);
	close(fd);
	return ret;
}

int fio_client_send_ini(struct fio_client *client, const char *filename)
{
	int ret;

	ret = __fio_client_send_ini(client, filename);
	if (!ret)
		client->sent_job = 1;

	return ret;
}

int fio_clients_send_ini(const char *filename)
{
	struct fio_client *client;
	struct flist_head *entry, *tmp;

	flist_for_each_safe(entry, tmp, &client_list) {
		client = flist_entry(entry, struct fio_client, list);

		if (client->nr_ini_file) {
			int i;

			for (i = 0; i < client->nr_ini_file; i++) {
				const char *ini = client->ini_file[i];

				if (fio_client_send_ini(client, ini)) {
					remove_client(client);
					break;
				}
			}
		} else if (!filename || fio_client_send_ini(client, filename))
			remove_client(client);
	}

	return !nr_clients;
}

int fio_client_update_options(struct fio_client *client,
			      struct thread_options *o, uint64_t *tag)
{
	struct cmd_add_job_pdu pdu;

	pdu.thread_number = cpu_to_le32(client->thread_number);
	pdu.groupid = cpu_to_le32(client->groupid);
	convert_thread_options_to_net(&pdu.top, o);
	
	return fio_net_send_cmd(client->fd, FIO_NET_CMD_UPDATE_JOB, &pdu, sizeof(pdu), tag, &client->cmd_list);
}

static void convert_io_stat(struct io_stat *dst, struct io_stat *src)
{
	dst->max_val	= le64_to_cpu(src->max_val);
	dst->min_val	= le64_to_cpu(src->min_val);
	dst->samples	= le64_to_cpu(src->samples);

	/*
	 * Floats arrive as IEEE 754 encoded uint64_t, convert back to double
	 */
	dst->mean.u.f	= fio_uint64_to_double(le64_to_cpu(dst->mean.u.i));
	dst->S.u.f	= fio_uint64_to_double(le64_to_cpu(dst->S.u.i));
}

static void convert_ts(struct thread_stat *dst, struct thread_stat *src)
{
	int i, j;

	dst->error		= le32_to_cpu(src->error);
	dst->thread_number	= le32_to_cpu(src->thread_number);
	dst->groupid		= le32_to_cpu(src->groupid);
	dst->pid		= le32_to_cpu(src->pid);
	dst->members		= le32_to_cpu(src->members);

	for (i = 0; i < DDIR_RWDIR_CNT; i++) {
		convert_io_stat(&dst->clat_stat[i], &src->clat_stat[i]);
		convert_io_stat(&dst->slat_stat[i], &src->slat_stat[i]);
		convert_io_stat(&dst->lat_stat[i], &src->lat_stat[i]);
		convert_io_stat(&dst->bw_stat[i], &src->bw_stat[i]);
	}

	dst->usr_time		= le64_to_cpu(src->usr_time);
	dst->sys_time		= le64_to_cpu(src->sys_time);
	dst->ctx		= le64_to_cpu(src->ctx);
	dst->minf		= le64_to_cpu(src->minf);
	dst->majf		= le64_to_cpu(src->majf);
	dst->clat_percentiles	= le64_to_cpu(src->clat_percentiles);

	for (i = 0; i < FIO_IO_U_LIST_MAX_LEN; i++) {
		fio_fp64_t *fps = &src->percentile_list[i];
		fio_fp64_t *fpd = &dst->percentile_list[i];

		fpd->u.f = fio_uint64_to_double(le64_to_cpu(fps->u.i));
	}

	for (i = 0; i < FIO_IO_U_MAP_NR; i++) {
		dst->io_u_map[i]	= le32_to_cpu(src->io_u_map[i]);
		dst->io_u_submit[i]	= le32_to_cpu(src->io_u_submit[i]);
		dst->io_u_complete[i]	= le32_to_cpu(src->io_u_complete[i]);
	}

	for (i = 0; i < FIO_IO_U_LAT_U_NR; i++) {
		dst->io_u_lat_u[i]	= le32_to_cpu(src->io_u_lat_u[i]);
		dst->io_u_lat_m[i]	= le32_to_cpu(src->io_u_lat_m[i]);
	}

	for (i = 0; i < DDIR_RWDIR_CNT; i++)
		for (j = 0; j < FIO_IO_U_PLAT_NR; j++)
			dst->io_u_plat[i][j] = le32_to_cpu(src->io_u_plat[i][j]);

	for (i = 0; i < 3; i++) {
		dst->total_io_u[i]	= le64_to_cpu(src->total_io_u[i]);
		dst->short_io_u[i]	= le64_to_cpu(src->short_io_u[i]);
	}

	dst->total_submit	= le64_to_cpu(src->total_submit);
	dst->total_complete	= le64_to_cpu(src->total_complete);

	for (i = 0; i < DDIR_RWDIR_CNT; i++) {
		dst->io_bytes[i]	= le64_to_cpu(src->io_bytes[i]);
		dst->runtime[i]		= le64_to_cpu(src->runtime[i]);
	}

	dst->total_run_time	= le64_to_cpu(src->total_run_time);
	dst->continue_on_error	= le16_to_cpu(src->continue_on_error);
	dst->total_err_count	= le64_to_cpu(src->total_err_count);
	dst->first_error	= le32_to_cpu(src->first_error);
	dst->kb_base		= le32_to_cpu(src->kb_base);
}

static void convert_gs(struct group_run_stats *dst, struct group_run_stats *src)
{
	int i;

	for (i = 0; i < DDIR_RWDIR_CNT; i++) {
		dst->max_run[i]		= le64_to_cpu(src->max_run[i]);
		dst->min_run[i]		= le64_to_cpu(src->min_run[i]);
		dst->max_bw[i]		= le64_to_cpu(src->max_bw[i]);
		dst->min_bw[i]		= le64_to_cpu(src->min_bw[i]);
		dst->io_kb[i]		= le64_to_cpu(src->io_kb[i]);
		dst->agg[i]		= le64_to_cpu(src->agg[i]);
	}

	dst->kb_base	= le32_to_cpu(src->kb_base);
	dst->groupid	= le32_to_cpu(src->groupid);
}

static void handle_ts(struct fio_client *client, struct fio_net_cmd *cmd)
{
	struct cmd_ts_pdu *p = (struct cmd_ts_pdu *) cmd->payload;

	show_thread_status(&p->ts, &p->rs);
	client->did_stat = 1;

	if (!do_output_all_clients)
		return;

	sum_thread_stats(&client_ts, &p->ts, sum_stat_nr);
	sum_group_stats(&client_gs, &p->rs);

	client_ts.members++;
	client_ts.thread_number = p->ts.thread_number;
	client_ts.groupid = p->ts.groupid;

	if (++sum_stat_nr == sum_stat_clients) {
		strcpy(client_ts.name, "All clients");
		show_thread_status(&client_ts, &client_gs);
	}
}

static void handle_gs(struct fio_client *client, struct fio_net_cmd *cmd)
{
	struct group_run_stats *gs = (struct group_run_stats *) cmd->payload;

	show_group_stats(gs);
}

static void handle_text(struct fio_client *client, struct fio_net_cmd *cmd)
{
	struct cmd_text_pdu *pdu = (struct cmd_text_pdu *) cmd->payload;
	const char *buf = (const char *) pdu->buf;
	const char *name;
	int fio_unused ret;

	name = client->name ? client->name : client->hostname;

	if (!client->skip_newline)
		fprintf(f_out, "<%s> ", name);
	ret = fwrite(buf, pdu->buf_len, 1, f_out);
	fflush(f_out);
	client->skip_newline = strchr(buf, '\n') == NULL;
}

static void convert_agg(struct disk_util_agg *agg)
{
	int i;

	for (i = 0; i < 2; i++) {
		agg->ios[i]	= le32_to_cpu(agg->ios[i]);
		agg->merges[i]	= le32_to_cpu(agg->merges[i]);
		agg->sectors[i]	= le64_to_cpu(agg->sectors[i]);
		agg->ticks[i]	= le32_to_cpu(agg->ticks[i]);
	}

	agg->io_ticks		= le32_to_cpu(agg->io_ticks);
	agg->time_in_queue	= le32_to_cpu(agg->time_in_queue);
	agg->slavecount		= le32_to_cpu(agg->slavecount);
	agg->max_util.u.f	= fio_uint64_to_double(__le64_to_cpu(agg->max_util.u.i));
}

static void convert_dus(struct disk_util_stat *dus)
{
	int i;

	for (i = 0; i < 2; i++) {
		dus->ios[i]	= le32_to_cpu(dus->ios[i]);
		dus->merges[i]	= le32_to_cpu(dus->merges[i]);
		dus->sectors[i]	= le64_to_cpu(dus->sectors[i]);
		dus->ticks[i]	= le32_to_cpu(dus->ticks[i]);
	}

	dus->io_ticks		= le32_to_cpu(dus->io_ticks);
	dus->time_in_queue	= le32_to_cpu(dus->time_in_queue);
	dus->msec		= le64_to_cpu(dus->msec);
}

static void handle_du(struct fio_client *client, struct fio_net_cmd *cmd)
{
	struct cmd_du_pdu *du = (struct cmd_du_pdu *) cmd->payload;

	if (!client->disk_stats_shown) {
		client->disk_stats_shown = 1;
		log_info("\nDisk stats (read/write):\n");
	}

	print_disk_util(&du->dus, &du->agg, output_format == FIO_OUTPUT_TERSE);
}

static void convert_jobs_eta(struct jobs_eta *je)
{
	int i;

	je->nr_running		= le32_to_cpu(je->nr_running);
	je->nr_ramp		= le32_to_cpu(je->nr_ramp);
	je->nr_pending		= le32_to_cpu(je->nr_pending);
	je->files_open		= le32_to_cpu(je->files_open);

	for (i = 0; i < DDIR_RWDIR_CNT; i++) {
		je->m_rate[i]	= le32_to_cpu(je->m_rate[i]);
		je->t_rate[i]	= le32_to_cpu(je->t_rate[i]);
		je->m_iops[i]	= le32_to_cpu(je->m_iops[i]);
		je->t_iops[i]	= le32_to_cpu(je->t_iops[i]);
		je->rate[i]	= le32_to_cpu(je->rate[i]);
		je->iops[i]	= le32_to_cpu(je->iops[i]);
	}

	je->elapsed_sec		= le64_to_cpu(je->elapsed_sec);
	je->eta_sec		= le64_to_cpu(je->eta_sec);
	je->nr_threads		= le32_to_cpu(je->nr_threads);
	je->is_pow2		= le32_to_cpu(je->is_pow2);
}

void fio_client_sum_jobs_eta(struct jobs_eta *dst, struct jobs_eta *je)
{
	int i;

	dst->nr_running		+= je->nr_running;
	dst->nr_ramp		+= je->nr_ramp;
	dst->nr_pending		+= je->nr_pending;
	dst->files_open		+= je->files_open;

	for (i = 0; i < DDIR_RWDIR_CNT; i++) {
		dst->m_rate[i]	+= je->m_rate[i];
		dst->t_rate[i]	+= je->t_rate[i];
		dst->m_iops[i]	+= je->m_iops[i];
		dst->t_iops[i]	+= je->t_iops[i];
		dst->rate[i]	+= je->rate[i];
		dst->iops[i]	+= je->iops[i];
	}

	dst->elapsed_sec	+= je->elapsed_sec;

	if (je->eta_sec > dst->eta_sec)
		dst->eta_sec = je->eta_sec;

	dst->nr_threads		+= je->nr_threads;
	/* we need to handle je->run_str too ... */
}

void fio_client_dec_jobs_eta(struct client_eta *eta, client_eta_op eta_fn)
{
	if (!--eta->pending) {
		eta_fn(&eta->eta);
		free(eta);
	}
}

static void remove_reply_cmd(struct fio_client *client, struct fio_net_cmd *cmd)
{
	struct fio_net_cmd_reply *reply = NULL;
	struct flist_head *entry;

	flist_for_each(entry, &client->cmd_list) {
		reply = flist_entry(entry, struct fio_net_cmd_reply, list);

		if (cmd->tag == (uintptr_t) reply)
			break;

		reply = NULL;
	}

	if (!reply) {
		log_err("fio: client: unable to find matching tag (%lx)\n", cmd->tag);
		return;
	}

	flist_del(&reply->list);
	cmd->tag = reply->saved_tag;
	free(reply);
}

int fio_client_wait_for_reply(struct fio_client *client, uint64_t tag)
{
	do {
		struct fio_net_cmd_reply *reply = NULL;
		struct flist_head *entry;

		flist_for_each(entry, &client->cmd_list) {
			reply = flist_entry(entry, struct fio_net_cmd_reply, list);

			if (tag == (uintptr_t) reply)
				break;

			reply = NULL;
		}

		if (!reply)
			break;

		usleep(1000);
	} while (1);

	return 0;
}

static void handle_eta(struct fio_client *client, struct fio_net_cmd *cmd)
{
	struct jobs_eta *je = (struct jobs_eta *) cmd->payload;
	struct client_eta *eta = (struct client_eta *) (uintptr_t) cmd->tag;

	dprint(FD_NET, "client: got eta tag %p, %d\n", eta, eta->pending);

	assert(client->eta_in_flight == eta);

	client->eta_in_flight = NULL;
	flist_del_init(&client->eta_list);

	if (client->ops->jobs_eta)
		client->ops->jobs_eta(client, je);

	fio_client_sum_jobs_eta(&eta->eta, je);
	fio_client_dec_jobs_eta(eta, client->ops->eta);
}

static void handle_probe(struct fio_client *client, struct fio_net_cmd *cmd)
{
	struct cmd_probe_pdu *probe = (struct cmd_probe_pdu *) cmd->payload;
	const char *os, *arch;
	char bit[16];

	os = fio_get_os_string(probe->os);
	if (!os)
		os = "unknown";

	arch = fio_get_arch_string(probe->arch);
	if (!arch)
		os = "unknown";

	sprintf(bit, "%d-bit", probe->bpp * 8);

	log_info("hostname=%s, be=%u, %s, os=%s, arch=%s, fio=%s\n",
		probe->hostname, probe->bigendian, bit, os, arch,
		probe->fio_version);

	if (!client->name)
		client->name = strdup((char *) probe->hostname);
}

static void handle_start(struct fio_client *client, struct fio_net_cmd *cmd)
{
	struct cmd_start_pdu *pdu = (struct cmd_start_pdu *) cmd->payload;

	client->state = Client_started;
<<<<<<< HEAD
	client->jobs = pdu->jobs;
=======
	client->jobs = le32_to_cpu(pdu->jobs);
	client->nr_stat = le32_to_cpu(pdu->stat_outputs);

	if (sum_stat_clients > 1)
		do_output_all_clients = 1;

	sum_stat_clients += client->nr_stat;
>>>>>>> 108fea77
}

static void handle_stop(struct fio_client *client, struct fio_net_cmd *cmd)
{
	if (client->error)
		log_info("client <%s>: exited with error %d\n", client->hostname, client->error);
}

static void convert_stop(struct fio_net_cmd *cmd)
{
	struct cmd_end_pdu *pdu = (struct cmd_end_pdu *) cmd->payload;

	pdu->error = le32_to_cpu(pdu->error);
}

static void convert_text(struct fio_net_cmd *cmd)
{
	struct cmd_text_pdu *pdu = (struct cmd_text_pdu *) cmd->payload;

	pdu->level	= le32_to_cpu(pdu->level);
	pdu->buf_len	= le32_to_cpu(pdu->buf_len);
	pdu->log_sec	= le64_to_cpu(pdu->log_sec);
	pdu->log_usec	= le64_to_cpu(pdu->log_usec);
}

/*
 * This has been compressed on the server side, since it can be big.
 * Uncompress here.
 */
static struct cmd_iolog_pdu *convert_iolog(struct fio_net_cmd *cmd)
{
	struct cmd_iolog_pdu *pdu = (struct cmd_iolog_pdu *) cmd->payload;
	struct cmd_iolog_pdu *ret;
	uint32_t nr_samples;
	unsigned long total;
	z_stream stream;
	void *p;
	int i;

	stream.zalloc = Z_NULL;
	stream.zfree = Z_NULL;
	stream.opaque = Z_NULL;
	stream.avail_in = 0;
	stream.next_in = Z_NULL;

	if (inflateInit(&stream) != Z_OK)
		return NULL;

	/*
	 * Get header first, it's not compressed
	 */
	nr_samples = le32_to_cpu(pdu->nr_samples);

	total = nr_samples * sizeof(struct io_sample);
	ret = malloc(total + sizeof(*pdu));
	ret->thread_number = le32_to_cpu(pdu->thread_number);
	ret->nr_samples = nr_samples;
	ret->log_type = le32_to_cpu(pdu->log_type);
	strcpy((char *) ret->name, (char *) pdu->name);

	p = (void *) ret + sizeof(*pdu);

	stream.avail_in = cmd->pdu_len - sizeof(*pdu);
	stream.next_in = (void *) pdu + sizeof(*pdu);
	while (stream.avail_in) {
		unsigned int this_chunk = 65536;
		unsigned int this_len;
		int err;

		if (this_chunk > total)
			this_chunk = total;

		stream.avail_out = this_chunk;
		stream.next_out = p;
		err = inflate(&stream, Z_NO_FLUSH);
		/* may be Z_OK, or Z_STREAM_END */
		if (err < 0) {
			log_err("fio: inflate error %d\n", err);
			free(ret);
			ret = NULL;
			goto out;
		}

		this_len = this_chunk - stream.avail_out;
		p += this_len;
		total -= this_len;
	}

	for (i = 0; i < ret->nr_samples; i++) {
		struct io_sample *s = &ret->samples[i];

		s->time	= le64_to_cpu(s->time);
		s->val	= le64_to_cpu(s->val);
		s->ddir	= le32_to_cpu(s->ddir);
		s->bs	= le32_to_cpu(s->bs);
	}

out:
	inflateEnd(&stream);
	return ret;
}

int fio_handle_client(struct fio_client *client)
{
	struct client_ops *ops = client->ops;
	struct fio_net_cmd *cmd;

	dprint(FD_NET, "client: handle %s\n", client->hostname);

	cmd = fio_net_recv_cmd(client->fd);
	if (!cmd)
		return 0;

	dprint(FD_NET, "client: got cmd op %s from %s (pdu=%u)\n",
		fio_server_op(cmd->opcode), client->hostname, cmd->pdu_len);

	switch (cmd->opcode) {
	case FIO_NET_CMD_QUIT:
		if (ops->quit)
			ops->quit(client, cmd);
		remove_client(client);
		free(cmd);
		break;
	case FIO_NET_CMD_TEXT:
		convert_text(cmd);
		ops->text(client, cmd);
		free(cmd);
		break;
	case FIO_NET_CMD_DU: {
		struct cmd_du_pdu *du = (struct cmd_du_pdu *) cmd->payload;

		convert_dus(&du->dus);
		convert_agg(&du->agg);

		ops->disk_util(client, cmd);
		free(cmd);
		break;
<<<<<<< HEAD
		}
	case FIO_NET_CMD_TS: {
		struct cmd_ts_pdu *p = (struct cmd_ts_pdu *) cmd->payload;

		convert_ts(&p->ts, &p->ts);
		convert_gs(&p->rs, &p->rs);

		ops->thread_status(client, cmd);
=======
	case FIO_NET_CMD_TS:
		handle_ts(client, cmd);
>>>>>>> 108fea77
		free(cmd);
		break;
		}
	case FIO_NET_CMD_GS: {
		struct group_run_stats *gs = (struct group_run_stats *) cmd->payload;

		convert_gs(gs, gs);

		ops->group_stats(client, cmd);
		free(cmd);
		break;
		}
	case FIO_NET_CMD_ETA: {
		struct jobs_eta *je = (struct jobs_eta *) cmd->payload;

		remove_reply_cmd(client, cmd);
		convert_jobs_eta(je);
		handle_eta(client, cmd);
		free(cmd);
		break;
		}
	case FIO_NET_CMD_PROBE:
		remove_reply_cmd(client, cmd);
		ops->probe(client, cmd);
		free(cmd);
		break;
	case FIO_NET_CMD_SERVER_START:
		client->state = Client_running;
		if (ops->job_start)
			ops->job_start(client, cmd);
		free(cmd);
		break;
	case FIO_NET_CMD_START: {
		struct cmd_start_pdu *pdu = (struct cmd_start_pdu *) cmd->payload;

		pdu->jobs = le32_to_cpu(pdu->jobs);
		ops->start(client, cmd);
		free(cmd);
		break;
		}
	case FIO_NET_CMD_STOP: {
		struct cmd_end_pdu *pdu = (struct cmd_end_pdu *) cmd->payload;

		convert_stop(cmd);
		client->state = Client_stopped;
		client->error = le32_to_cpu(pdu->error);
		client->signal = le32_to_cpu(pdu->signal);
		ops->stop(client, cmd);
		free(cmd);
		break;
		}
	case FIO_NET_CMD_ADD_JOB: {
		struct cmd_add_job_pdu *pdu = (struct cmd_add_job_pdu *) cmd->payload;

		client->thread_number = le32_to_cpu(pdu->thread_number);
		client->groupid = le32_to_cpu(pdu->groupid);

		if (ops->add_job)
			ops->add_job(client, cmd);
		free(cmd);
		break;
		}
	case FIO_NET_CMD_IOLOG:
		if (ops->iolog) {
			struct cmd_iolog_pdu *pdu;

			pdu = convert_iolog(cmd);
			ops->iolog(client, pdu);
		}
		free(cmd);
		break;
	case FIO_NET_CMD_UPDATE_JOB:
		ops->update_job(client, cmd);
		remove_reply_cmd(client, cmd);
		free(cmd);
		break;
	default:
		log_err("fio: unknown client op: %s\n", fio_server_op(cmd->opcode));
		free(cmd);
		break;
	}

	return 1;
}

static void request_client_etas(struct client_ops *ops)
{
	struct fio_client *client;
	struct flist_head *entry;
	struct client_eta *eta;
	int skipped = 0;

	dprint(FD_NET, "client: request eta (%d)\n", nr_clients);

	eta = malloc(sizeof(*eta));
	memset(&eta->eta, 0, sizeof(eta->eta));
	eta->pending = nr_clients;

	flist_for_each(entry, &client_list) {
		client = flist_entry(entry, struct fio_client, list);

		if (!flist_empty(&client->eta_list)) {
			skipped++;
			continue;
		}
		if (client->state != Client_running)
			continue;

		assert(!client->eta_in_flight);
		flist_add_tail(&client->eta_list, &eta_list);
		client->eta_in_flight = eta;
		fio_net_send_simple_cmd(client->fd, FIO_NET_CMD_SEND_ETA,
					(uintptr_t) eta, &client->cmd_list);
	}

	while (skipped--)
		fio_client_dec_jobs_eta(eta, ops->eta);

	dprint(FD_NET, "client: requested eta tag %p\n", eta);
}

static int client_check_cmd_timeout(struct fio_client *client,
				    struct timeval *now)
{
	struct fio_net_cmd_reply *reply;
	struct flist_head *entry, *tmp;
	int ret = 0;

	flist_for_each_safe(entry, tmp, &client->cmd_list) {
		reply = flist_entry(entry, struct fio_net_cmd_reply, list);

		if (mtime_since(&reply->tv, now) < FIO_NET_CLIENT_TIMEOUT)
			continue;

		log_err("fio: client %s, timeout on cmd %s\n", client->hostname,
						fio_server_op(reply->opcode));
		flist_del(&reply->list);
		free(reply);
		ret = 1;
	}

	return flist_empty(&client->cmd_list) && ret;
}

static int fio_check_clients_timed_out(void)
{
	struct fio_client *client;
	struct flist_head *entry, *tmp;
	struct timeval tv;
	int ret = 0;

	gettimeofday(&tv, NULL);

	flist_for_each_safe(entry, tmp, &client_list) {
		client = flist_entry(entry, struct fio_client, list);

		if (flist_empty(&client->cmd_list))
			continue;

		if (!client_check_cmd_timeout(client, &tv))
			continue;

		if (client->ops->timed_out)
			client->ops->timed_out(client);
		else
			log_err("fio: client %s timed out\n", client->hostname);

		remove_client(client);
		ret = 1;
	}

	return ret;
}

int fio_handle_clients(struct client_ops *ops)
{
	struct pollfd *pfds;
	int i, ret = 0, retval = 0;

	gettimeofday(&eta_tv, NULL);

	pfds = malloc(nr_clients * sizeof(struct pollfd));

	init_thread_stat(&client_ts);
	init_group_run_stat(&client_gs);

	while (!exit_backend && nr_clients) {
		struct flist_head *entry, *tmp;
		struct fio_client *client;

		i = 0;
		flist_for_each_safe(entry, tmp, &client_list) {
			client = flist_entry(entry, struct fio_client, list);

			if (!client->sent_job && !client->ops->stay_connected &&
			    flist_empty(&client->cmd_list)) {
				remove_client(client);
				continue;
			}

			pfds[i].fd = client->fd;
			pfds[i].events = POLLIN;
			i++;
		}

		if (!nr_clients)
			break;

		assert(i == nr_clients);

		do {
			struct timeval tv;

			gettimeofday(&tv, NULL);
			if (mtime_since(&eta_tv, &tv) >= ops->eta_msec) {
				request_client_etas(ops);
				memcpy(&eta_tv, &tv, sizeof(tv));

				if (fio_check_clients_timed_out())
					break;
			}

			ret = poll(pfds, nr_clients, ops->eta_msec);
			if (ret < 0) {
				if (errno == EINTR)
					continue;
				log_err("fio: poll clients: %s\n", strerror(errno));
				break;
			} else if (!ret)
				continue;
		} while (ret <= 0);

		for (i = 0; i < nr_clients; i++) {
			if (!(pfds[i].revents & POLLIN))
				continue;

			client = find_client_by_fd(pfds[i].fd);
			if (!client) {
				log_err("fio: unknown client fd %d\n", pfds[i].fd);
				continue;
			}
			if (!fio_handle_client(client)) {
				log_info("client: host=%s disconnected\n",
						client->hostname);
				remove_client(client);
				retval = 1;
			} else if (client->error)
				retval = 1;
			fio_put_client(client);
		}
	}

	free(pfds);
	return retval;
}<|MERGE_RESOLUTION|>--- conflicted
+++ resolved
@@ -22,7 +22,6 @@
 #include "flist.h"
 #include "hash.h"
 
-<<<<<<< HEAD
 static void handle_du(struct fio_client *client, struct fio_net_cmd *cmd);
 static void handle_ts(struct fio_client *client, struct fio_net_cmd *cmd);
 static void handle_gs(struct fio_client *client, struct fio_net_cmd *cmd);
@@ -42,51 +41,6 @@
 	.probe		= handle_probe,
 	.eta_msec	= FIO_CLIENT_DEF_ETA_MSEC,
 	.client_type	= FIO_CLIENT_TYPE_CLI,
-=======
-struct client_eta {
-	struct jobs_eta eta;
-	unsigned int pending;
-};
-
-struct fio_client {
-	struct flist_head list;
-	struct flist_head hash_list;
-	struct flist_head arg_list;
-	union {
-		struct sockaddr_in addr;
-		struct sockaddr_in6 addr6;
-		struct sockaddr_un addr_un;
-	};
-	char *hostname;
-	int port;
-	int fd;
-	unsigned int refs;
-
-	char *name;
-
-	int state;
-
-	int skip_newline;
-	int is_sock;
-	int disk_stats_shown;
-	unsigned int jobs;
-	unsigned int nr_stat;
-	int error;
-	int ipv6;
-	int sent_job;
-	int did_stat;
-
-	struct flist_head eta_list;
-	struct client_eta *eta_in_flight;
-
-	struct flist_head cmd_list;
-
-	uint16_t argc;
-	char **argv;
-
-	char **ini_file;
-	unsigned int nr_ini_file;
->>>>>>> 108fea77
 };
 
 static struct timeval eta_tv;
@@ -96,16 +50,10 @@
 
 static FLIST_HEAD(arg_list);
 
-<<<<<<< HEAD
 struct thread_stat client_ts;
 struct group_run_stats client_gs;
 int sum_stat_clients;
 
-=======
-static struct thread_stat client_ts;
-static struct group_run_stats client_gs;
-static int sum_stat_clients = 0;
->>>>>>> 108fea77
 static int sum_stat_nr;
 static int do_output_all_clients;
 
@@ -198,12 +146,7 @@
 		client->ops->removed(client);
 
 	nr_clients--;
-<<<<<<< HEAD
-	sum_stat_clients--;
-
 	fio_put_client(client);
-=======
->>>>>>> 108fea77
 }
 
 struct fio_client *fio_get_client(struct fio_client *client)
@@ -1076,9 +1019,6 @@
 	struct cmd_start_pdu *pdu = (struct cmd_start_pdu *) cmd->payload;
 
 	client->state = Client_started;
-<<<<<<< HEAD
-	client->jobs = pdu->jobs;
-=======
 	client->jobs = le32_to_cpu(pdu->jobs);
 	client->nr_stat = le32_to_cpu(pdu->stat_outputs);
 
@@ -1086,7 +1026,6 @@
 		do_output_all_clients = 1;
 
 	sum_stat_clients += client->nr_stat;
->>>>>>> 108fea77
 }
 
 static void handle_stop(struct fio_client *client, struct fio_net_cmd *cmd)
@@ -1224,7 +1163,6 @@
 		ops->disk_util(client, cmd);
 		free(cmd);
 		break;
-<<<<<<< HEAD
 		}
 	case FIO_NET_CMD_TS: {
 		struct cmd_ts_pdu *p = (struct cmd_ts_pdu *) cmd->payload;
@@ -1233,10 +1171,6 @@
 		convert_gs(&p->rs, &p->rs);
 
 		ops->thread_status(client, cmd);
-=======
-	case FIO_NET_CMD_TS:
-		handle_ts(client, cmd);
->>>>>>> 108fea77
 		free(cmd);
 		break;
 		}
