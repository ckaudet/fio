--- conflicted
+++ resolved
@@ -32,14 +32,11 @@
 {
 	if (initialize_fio(envp))
 		return 1;
-<<<<<<< HEAD
-=======
 
 #if !defined(CONFIG_GETTIMEOFDAY) && !defined(CONFIG_CLOCK_GETTIME)
 #error "No available clock source!"
 #endif
 
->>>>>>> 8dc6ebac
 	if (parse_options(argc, argv))
 		return 1;
 
