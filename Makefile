--- conflicted
+++ resolved
@@ -31,14 +31,9 @@
 		lib/num2str.c lib/ieee754.c $(wildcard crc/*.c) engines/cpu.c \
 		engines/mmap.c engines/sync.c engines/null.c engines/net.c \
 		memalign.c server.c client.c iolog.c backend.c libfio.c flow.c \
-<<<<<<< HEAD
 		cconv.c lib/prio_tree.c json.c lib/zipf.c lib/axmap.c \
 		lib/lfsr.c gettime-thread.c helpers.c lib/flist_sort.c \
-		lib/hweight.c
-=======
-		json.c lib/zipf.c lib/axmap.c lib/lfsr.c gettime-thread.c \
-		helpers.c lib/flist_sort.c lib/hweight.c lib/getrusage.c
->>>>>>> 899fab33
+		lib/hweight.c lib/getrusage.c
 
 ifdef CONFIG_64BIT_LLP64
   CFLAGS += -DBITS_PER_LONG=32
@@ -248,11 +243,7 @@
 $(PROGS): .depend
 
 clean: FORCE
-<<<<<<< HEAD
-	-rm -f .depend $(GFIO_OBJS) $(OBJS) $(T_OBJS) $(PROGS) $(T_PROGS) core.* core gfio FIO-VERSION-FILE config-host.mak config-host.ld cscope.out
-=======
-	-rm -f .depend $(OBJS) $(T_OBJS) $(PROGS) $(T_PROGS) core.* core FIO-VERSION-FILE config-host.mak cscope.out
->>>>>>> 899fab33
+	-rm -f .depend $(GFIO_OBJS) $(OBJS) $(T_OBJS) $(PROGS) $(T_PROGS) core.* core gfio FIO-VERSION-FILE config-host.mak cscope.out
 
 cscope:
 	@cscope -b -R
